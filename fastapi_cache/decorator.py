import inspect
import sys
from functools import wraps
from typing import Any, Awaitable, Callable, Optional, TypeVar, Type

if sys.version_info >= (3, 10):
    from typing import ParamSpec
else:
    from typing_extensions import ParamSpec

from fastapi.concurrency import run_in_threadpool
from starlette.requests import Request
from starlette.responses import Response

from fastapi_cache import FastAPICache
from fastapi_cache.coder import Coder


P = ParamSpec("P")
R = TypeVar("R")


def cache(
    expire: Optional[int] = None,
    coder: Optional[Type[Coder]] = None,
    key_builder: Optional[Callable[..., Any]] = None,
    namespace: Optional[str] = "",
) -> Callable[[Callable[P, Awaitable[R]]], Callable[P, Awaitable[R]]]:
    """
    cache all function
    :param namespace:
    :param expire:
    :param coder:
    :param key_builder:

    :return:
    """

    def wrapper(func: Callable[P, Awaitable[R]]) -> Callable[P, Awaitable[R]]:
        signature = inspect.signature(func)
        request_param = next(
            (param for param in signature.parameters.values() if param.annotation is Request),
            None,
        )
        response_param = next(
            (param for param in signature.parameters.values() if param.annotation is Response),
            None,
        )
        parameters = [*signature.parameters.values()]
        if not request_param:
            parameters.append(
                inspect.Parameter(
                    name="request",
                    annotation=Request,
                    kind=inspect.Parameter.KEYWORD_ONLY,
                ),
            )
        if not response_param:
            parameters.append(
                inspect.Parameter(
                    name="response",
                    annotation=Response,
                    kind=inspect.Parameter.KEYWORD_ONLY,
                ),
            )
        if parameters:
            signature = signature.replace(parameters=parameters)
        func.__signature__ = signature

        @wraps(func)
        async def inner(*args: P.args, **kwargs: P.kwargs) -> R:
            nonlocal coder
            nonlocal expire
            nonlocal key_builder

            async def ensure_async_func(*args: P.args, **kwargs: P.kwargs) -> R:
                """Run cached sync functions in thread pool just like FastAPI."""
                # if the wrapped function does NOT have request or response in its function signature,
                # make sure we don't pass them in as keyword arguments
                if not request_param:
                    kwargs.pop("request")
                if not response_param:
                    kwargs.pop("response")

                if inspect.iscoroutinefunction(func):
                    # async, return as is.
                    # unintuitively, we have to await once here, so that caller
                    # does not have to await twice. See
                    # https://stackoverflow.com/a/59268198/532513
                    return await func(*args, **kwargs)
                else:
                    # sync, wrap in thread and return async
                    # see above why we have to await even although caller also awaits.
                    return await run_in_threadpool(func, *args, **kwargs)

            copy_kwargs = kwargs.copy()
<<<<<<< HEAD
            request: Optional[Request] = copy_kwargs.pop("request", None)
            response: Optional[Response] = copy_kwargs.pop("response", None)
=======
            request = copy_kwargs.pop("request", None)
            response = copy_kwargs.pop("response", None)

>>>>>>> 566d30b7
            if (
                request and request.headers.get("Cache-Control") in ("no-store", "no-cache")
            ) or not FastAPICache.get_enable():
                return await ensure_async_func(*args, **kwargs)

            coder = coder or FastAPICache.get_coder()
            expire = expire or FastAPICache.get_expire()
            key_builder = key_builder or FastAPICache.get_key_builder()
            backend = FastAPICache.get_backend()

            cache_key = key_builder(
                func, namespace, request=request, response=response, args=args, kwargs=copy_kwargs
            )
            ttl, ret = await backend.get_with_ttl(cache_key)
            if not request:
                if ret is not None:
                    return coder.decode(ret)
                ret = await ensure_async_func(*args, **kwargs)
                await backend.set(cache_key, coder.encode(ret), expire or FastAPICache.get_expire())
                return ret

            if request.method != "GET":
                return await ensure_async_func(request, *args, **kwargs)

            if_none_match = request.headers.get("if-none-match")
            if ret is not None:
                if response:
                    response.headers["Cache-Control"] = f"max-age={ttl}"
                    etag = f"W/{hash(ret)}"
                    if if_none_match == etag:
                        response.status_code = 304
                        return response
                    response.headers["ETag"] = etag
                return coder.decode(ret)

            ret = await ensure_async_func(*args, **kwargs)

            await backend.set(cache_key, coder.encode(ret), expire or FastAPICache.get_expire())
            return ret

        return inner

    return wrapper<|MERGE_RESOLUTION|>--- conflicted
+++ resolved
@@ -94,14 +94,8 @@
                     return await run_in_threadpool(func, *args, **kwargs)
 
             copy_kwargs = kwargs.copy()
-<<<<<<< HEAD
             request: Optional[Request] = copy_kwargs.pop("request", None)
             response: Optional[Response] = copy_kwargs.pop("response", None)
-=======
-            request = copy_kwargs.pop("request", None)
-            response = copy_kwargs.pop("response", None)
-
->>>>>>> 566d30b7
             if (
                 request and request.headers.get("Cache-Control") in ("no-store", "no-cache")
             ) or not FastAPICache.get_enable():
